//! Function for reading TIFF tags

use std::collections::HashMap;
use std::convert::{TryInto, TryFrom};
use std::io::{self, Read, Seek};
use std::mem;

use super::stream::{ByteOrder, EndianReader, SmartReader};
use tags::{Tag, Type};
use {TiffError, TiffFormatError, TiffResult, TiffUnsupportedError};

use self::Value::{Ascii, List, Rational, Unsigned, Signed, SRational, RationalBig, UnsignedBig, SignedBig, SRationalBig};


#[allow(unused_qualifications)]
#[derive(Debug, Clone, PartialEq, Eq, Hash)]
pub enum Value {
    Signed(i32),
    SignedBig(i64),
    Unsigned(u32),
    UnsignedBig(u64),
    List(Vec<Value>),
    Rational(u32, u32),
    RationalBig(u64, u64),
    SRational(i32, i32),
    SRationalBig(i64, i64),
    Ascii(String),
    #[doc(hidden)] // Do not match against this.
    __NonExhaustive,
}

impl Value {
    pub fn into_u32(self) -> TiffResult<u32> {
        match self {
            Unsigned(val) => Ok(val),
            UnsignedBig(val) => Ok(u32::try_from(val)?),
            val => Err(TiffError::FormatError(
                TiffFormatError::UnsignedIntegerExpected(val),
            )),
        }
    }

    pub fn into_i32(self) -> TiffResult<i32> {
        match self {
            Signed(val) => Ok(val),
            SignedBig(val) => Ok(i32::try_from(val)?),
            val => Err(TiffError::FormatError(
                TiffFormatError::SignedIntegerExpected(val),
            )),
        }
    }

    pub fn into_u64(self) -> TiffResult<u64> {
        match self {
            Unsigned(val) => Ok(val.into()),
            UnsignedBig(val) => Ok(val),
            val => Err(TiffError::FormatError(
                TiffFormatError::UnsignedIntegerExpected(val),
            )),
        }
    }

    pub fn into_i64(self) -> TiffResult<i64> {
        match self {
            Signed(val) => Ok(val.into()),
            SignedBig(val) => Ok(val),
            val => Err(TiffError::FormatError(
                TiffFormatError::SignedIntegerExpected(val),
            )),
        }
    }

    pub fn into_u32_vec(self) -> TiffResult<Vec<u32>> {
        match self {
            List(vec) => {
                let mut new_vec = Vec::with_capacity(vec.len());
                for v in vec {
                    new_vec.push(v.into_u32()?)
                }
                Ok(new_vec)
            }
            Unsigned(val) => Ok(vec![val]),
            UnsignedBig(val) => Ok(vec![u32::try_from(val)?]),
            Rational(numerator, denominator) => Ok(vec![numerator, denominator]),
            RationalBig(numerator, denominator) => Ok(vec![u32::try_from(numerator)?, u32::try_from(denominator)?]),
            Ascii(val) => Ok(val.chars().map(u32::from).collect()),
            val => Err(TiffError::FormatError(
                TiffFormatError::UnsignedIntegerExpected(val),
            )),
        }
    }

    pub fn into_i32_vec(self) -> TiffResult<Vec<i32>> {
        match self {
            List(vec) => {
                let mut new_vec = Vec::with_capacity(vec.len());
                for v in vec {
                    match v {
                        SRational(numerator, denominator) => {
                            new_vec.push(numerator);
                            new_vec.push(denominator);
                        }
                        SRationalBig(numerator, denominator) => {
                            new_vec.push(i32::try_from(numerator)?);
                            new_vec.push(i32::try_from(denominator)?);
                        }
                        _ => new_vec.push(v.into_i32()?),
                    }
                }
                Ok(new_vec)
            }
            Signed(val) => Ok(vec![val]),
            SignedBig(val) => Ok(vec![i32::try_from(val)?]),
            SRational(numerator, denominator) => Ok(vec![numerator, denominator]),
            SRationalBig(numerator, denominator) => Ok(vec![i32::try_from(numerator)?, i32::try_from(denominator)?]),
            val => Err(TiffError::FormatError(
                TiffFormatError::SignedIntegerExpected(val),
            )),
        }
    }

    pub fn into_u64_vec(self) -> TiffResult<Vec<u64>> {
        match self {
            List(vec) => {
                let mut new_vec = Vec::with_capacity(vec.len());
                for v in vec {
                    new_vec.push(v.into_u64()?)
                }
                Ok(new_vec)
            }
            Unsigned(val) => Ok(vec![val.into()]),
            UnsignedBig(val) => Ok(vec![val]),
            Rational(numerator, denominator) => Ok(vec![numerator.into(), denominator.into()]),
            RationalBig(numerator, denominator) => Ok(vec![numerator, denominator]),
            Ascii(val) => Ok(val.chars().map(u32::from).map(u64::from).collect()),
            val => Err(TiffError::FormatError(
                TiffFormatError::UnsignedIntegerExpected(val),
            )),
        }
    }

    pub fn into_i64_vec(self) -> TiffResult<Vec<i64>> {
        match self {
            List(vec) => {
                let mut new_vec = Vec::with_capacity(vec.len());
                for v in vec {
                    match v {
                        SRational(numerator, denominator) => {
                            new_vec.push(numerator.into());
                            new_vec.push(denominator.into());
                        }
                        SRationalBig(numerator, denominator) => {
                            new_vec.push(numerator);
                            new_vec.push(denominator);
                        }
                        _ => new_vec.push(v.into_i64()?),
                    }
                }
                Ok(new_vec)
            }
            Signed(val) => Ok(vec![val.into()]),
            SignedBig(val) => Ok(vec![val]),
            SRational(numerator, denominator) => Ok(vec![numerator.into(), denominator.into()]),
            SRationalBig(numerator, denominator) => Ok(vec![numerator, denominator]),
            val => Err(TiffError::FormatError(
                TiffFormatError::SignedIntegerExpected(val),
            )),
        }
    }
}
    
#[derive(Clone)]
pub struct Entry {
    type_: Type,
    count: u64,
    offset: [u8; 8],
}

impl ::std::fmt::Debug for Entry {
    fn fmt(&self, fmt: &mut ::std::fmt::Formatter) -> Result<(), ::std::fmt::Error> {
        fmt.write_str(&format!(
            "Entry {{ type_: {:?}, count: {:?}, offset: {:?} }}",
            self.type_, self.count, &self.offset
        ))
    }
}

impl Entry {
    pub fn new(type_: Type, count: u32, offset: [u8; 4]) -> Entry {
        let mut offset = offset.to_vec();
        offset.append(&mut vec![0; 4]);
        Entry::new_u64(type_, count.into(), offset[..].try_into().unwrap())
    }

    pub fn new_u64(type_: Type, count: u64, offset: [u8; 8]) -> Entry {
        Entry {
            type_,
            count,
            offset,
        }
    }

    /// Returns a mem_reader for the offset/value field
    fn r(&self, byte_order: ByteOrder) -> SmartReader<io::Cursor<Vec<u8>>> {
        SmartReader::wrap(io::Cursor::new(self.offset.to_vec()), byte_order)
    }

    pub fn val<R: Read + Seek>(
        &self,
        limits: &super::Limits,
        decoder: &mut super::Decoder<R>,
    ) -> TiffResult<Value> {
        let bo = decoder.byte_order();
        let bigtiff_value = if decoder.bigtiff {
            match (self.type_, self.count) {
                (Type::BYTE, 5) => Some(offset_to_bytes(5, self)?),
                (Type::BYTE, 6) => Some(offset_to_bytes(6, self)?),
                (Type::BYTE, 7) => Some(offset_to_bytes(7, self)?),
                (Type::BYTE, 8) => Some(offset_to_bytes(8, self)?),
                (Type::SBYTE, 5) => Some(offset_to_sbytes(5, self)?),
                (Type::SBYTE, 6) => Some(offset_to_sbytes(6, self)?),
                (Type::SBYTE, 7) => Some(offset_to_sbytes(7, self)?),
                (Type::SBYTE, 8) => Some(offset_to_sbytes(8, self)?),
                (Type::SHORT, 3) => {
                    let mut r = self.r(bo);
                    Some(List(vec![
                        Unsigned(u32::from(r.read_u16()?)),
                        Unsigned(u32::from(r.read_u16()?)),
                        Unsigned(u32::from(r.read_u16()?)),
                    ]))
                }
                (Type::SSHORT, 3) => {
                    let mut r = self.r(bo);
                    Some(List(vec![
                        Signed(i32::from(r.read_i16()?)),
                        Signed(i32::from(r.read_i16()?)),
                        Signed(i32::from(r.read_i16()?)),
                    ]))
                }
                (Type::SHORT, 4) => {
                    let mut r = self.r(bo);
                    Some(List(vec![
                        Unsigned(u32::from(r.read_u16()?)),
                        Unsigned(u32::from(r.read_u16()?)),
                        Unsigned(u32::from(r.read_u16()?)),
                        Unsigned(u32::from(r.read_u16()?)),
                    ]))
                }
                (Type::SSHORT, 4) => {
                    let mut r = self.r(bo);
                    Some(List(vec![
                        Signed(i32::from(r.read_i16()?)),
                        Signed(i32::from(r.read_i16()?)),
                        Signed(i32::from(r.read_i16()?)),
                        Signed(i32::from(r.read_i16()?)),
                    ]))
                }
                (Type::LONG, 2) => {
                    let mut r = self.r(bo);
                    Some(List(vec![
                        Unsigned(r.read_u32()?),
                        Unsigned(r.read_u32()?),
                    ]))
                }
                (Type::SLONG, 2) => {
                    let mut r = self.r(bo);
                    Some(List(vec![
                        Signed(r.read_i32()?),
                        Signed(r.read_i32()?),
                    ]))
                }
                (Type::RATIONAL, 1) => {
                    let mut r = self.r(bo);
                    let numerator = r.read_u32()?;
                    let denominator = r.read_u32()?;
                    Some(Rational(numerator, denominator))
                }
                (Type::SRATIONAL, 1) => {
                    let mut r = self.r(bo);
                    let numerator = r.read_i32()?;
                    let denominator = r.read_i32()?;
                    Some(SRational(numerator, denominator))
                }
                _ => None
            }
        } else {
            None
        };

        if let Some(v) = bigtiff_value {
            Ok(v)
        } else {
            match (self.type_, self.count) {
                // TODO check if this could give wrong results
                // at a different endianess of file/computer.
                (Type::BYTE, 1) => Ok(Unsigned(u32::from(self.offset[0]))),
                (Type::BYTE, 2) => offset_to_bytes(2, self),
                (Type::BYTE, 3) => offset_to_bytes(3, self),
                (Type::BYTE, 4) => offset_to_bytes(4, self),
                (Type::BYTE, n) => self.decode_offset(n, bo, limits, decoder, |decoder| {
                    Ok(UnsignedBig(u64::from(decoder.read_byte()?)))
                }),
                (Type::SBYTE, 1) => Ok(Signed(i32::from(self.offset[0] as i8))),
                (Type::SBYTE, 2) => offset_to_sbytes(2, self),
                (Type::SBYTE, 3) => offset_to_sbytes(3, self),
                (Type::SBYTE, 4) => offset_to_sbytes(4, self),
                (Type::SBYTE, n) => self.decode_offset(n, bo, limits, decoder, |decoder| {
                    Ok(SignedBig(i64::from(decoder.read_byte()? as i8)))
                }),
                (Type::SHORT, 1) => Ok(Unsigned(u32::from(self.r(bo).read_u16()?))),
                (Type::SSHORT, 1) => Ok(Signed(i32::from(self.r(bo).read_i16()?))),
                (Type::SHORT, 2) => {
                    let mut r = self.r(bo);
                    Ok(List(vec![
                        Unsigned(u32::from(r.read_u16()?)),
                        Unsigned(u32::from(r.read_u16()?)),
                    ]))
                }
                (Type::SSHORT, 2) => {
                    let mut r = self.r(bo);
                    Ok(List(vec![
                        Signed(i32::from(r.read_i16()?)),
                        Signed(i32::from(r.read_i16()?)),
                    ]))
                }
                (Type::SHORT, n) => self.decode_offset(n, bo, limits, decoder, |decoder| {
                    Ok(UnsignedBig(u64::from(decoder.read_short()?)))
                }),
                (Type::SSHORT, n) => self.decode_offset(n, bo, limits, decoder, |decoder| {
                    Ok(SignedBig(i64::from(decoder.read_sshort()?)))
                }),
                (Type::LONG, 1) => Ok(Unsigned(self.r(bo).read_u32()?)),
                (Type::SLONG, 1) => Ok(Signed(self.r(bo).read_i32()?)),
                (Type::LONG, n) => self.decode_offset(n, bo, limits, decoder, |decoder| {
                    Ok(Unsigned(decoder.read_long()?))
                }),
                (Type::SLONG, n) => self.decode_offset(n, bo, limits, decoder, |decoder| {
                    Ok(Signed(decoder.read_slong()?))
                }),
                (Type::RATIONAL, n) => self.decode_offset(n, bo, limits, decoder, |decoder| {
                    Ok(Rational(decoder.read_long()?, decoder.read_long()?))
                }),
                (Type::SRATIONAL, n) => self.decode_offset(n, bo, limits, decoder, |decoder| {
                    Ok(SRational(decoder.read_slong()?, decoder.read_slong()?))
                }),
                (Type::ASCII, n) => {
                    let n = usize::try_from(n)?;
                    if n > limits.decoding_buffer_size {
                        return Err(TiffError::LimitsExceeded);
                    }
                    if decoder.bigtiff {
                        decoder.goto_offset_u64(self.r(bo).read_u64()?)?
                    } else {
                        decoder.goto_offset(self.r(bo).read_u32()?)?
                    }
                    let string = decoder.read_string(n)?;
                    Ok(Ascii(string))
                }
<<<<<<< HEAD
                _ => Err(TiffError::UnsupportedError(
                    TiffUnsupportedError::UnsupportedDataType,
                )),
=======
                if n <= 4 {
                    let mut buf = vec![0; n];
                    self.r(bo).read_exact(&mut buf )?;
                    let v = String::from_utf8(buf)?;
                    let v = v.trim_matches(char::from(0));
                    Ok(Ascii(v.into()))
                } else {
                    decoder.goto_offset(self.r(bo).read_u32()?)?;
                    let string = decoder.read_string(n)?;
                    Ok(Ascii(string))
                }
>>>>>>> ba1daa18
            }
        }
    }

    #[inline]
    fn decode_offset<R, F>(&self, value_count: u64, bo: ByteOrder, limits: &super::Limits, decoder: &mut super::Decoder<R>, decode_fn: F) -> TiffResult<Value>
        where
            R: Read + Seek,
            F: Fn(&mut super::Decoder<R>) -> TiffResult<Value>,
    {
        let value_count = usize::try_from(value_count)?;
        if value_count > limits.decoding_buffer_size / mem::size_of::<Value>() {
            return Err(TiffError::LimitsExceeded);
        }

        let mut v = Vec::with_capacity(value_count);
        if decoder.bigtiff {
            decoder.goto_offset_u64(self.r(bo).read_u64()?)?
        } else {
            decoder.goto_offset(self.r(bo).read_u32()?)?
        }
        for _ in 0..value_count {
            v.push(decode_fn(decoder)?)
        }
        Ok(List(v))
    }
}

/// Extracts a list of BYTE tags stored in an offset
#[inline]
fn offset_to_bytes(n: usize, entry: &Entry) -> TiffResult<Value> {
    Ok(List(
        entry.offset[0..n]
            .iter()
            .map(|&e| Unsigned(u32::from(e)))
            .collect()
    ))
}

/// Extracts a list of SBYTE tags stored in an offset
#[inline]
fn offset_to_sbytes(n: usize, entry: &Entry) -> TiffResult<Value> {
    Ok(List(
        entry.offset[0..n]
            .iter()
            .map(|&e| Signed(i32::from(e as i8)))
            .collect()
    ))
}

/// Type representing an Image File Directory
pub type Directory = HashMap<Tag, Entry>;<|MERGE_RESOLUTION|>--- conflicted
+++ resolved
@@ -348,31 +348,26 @@
                     if n > limits.decoding_buffer_size {
                         return Err(TiffError::LimitsExceeded);
                     }
-                    if decoder.bigtiff {
-                        decoder.goto_offset_u64(self.r(bo).read_u64()?)?
+                    
+                    if (n <= 4 && !decoder.bigtiff) || (n <= 8 && decoder.bigtiff) {
+                        let mut buf = vec![0; n];
+                        self.r(bo).read_exact(&mut buf )?;
+                        let v = String::from_utf8(buf)?;
+                        let v = v.trim_matches(char::from(0));
+                        Ok(Ascii(v.into()))
                     } else {
-                        decoder.goto_offset(self.r(bo).read_u32()?)?
+                        if decoder.bigtiff {
+                            decoder.goto_offset_u64(self.r(bo).read_u64()?)?
+                        } else {
+                            decoder.goto_offset(self.r(bo).read_u32()?)?
+                        }
+                        let string = decoder.read_string(n)?;
+                        Ok(Ascii(string))
                     }
-                    let string = decoder.read_string(n)?;
-                    Ok(Ascii(string))
-                }
-<<<<<<< HEAD
+                }
                 _ => Err(TiffError::UnsupportedError(
                     TiffUnsupportedError::UnsupportedDataType,
                 )),
-=======
-                if n <= 4 {
-                    let mut buf = vec![0; n];
-                    self.r(bo).read_exact(&mut buf )?;
-                    let v = String::from_utf8(buf)?;
-                    let v = v.trim_matches(char::from(0));
-                    Ok(Ascii(v.into()))
-                } else {
-                    decoder.goto_offset(self.r(bo).read_u32()?)?;
-                    let string = decoder.read_string(n)?;
-                    Ok(Ascii(string))
-                }
->>>>>>> ba1daa18
             }
         }
     }
