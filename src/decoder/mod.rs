--- conflicted
+++ resolved
@@ -458,19 +458,9 @@
             * self.height as usize
             * self.bits_per_sample.iter().count();
         let mut result = match self.bits_per_sample.iter().cloned().max().unwrap_or(8) {
-<<<<<<< HEAD
             n if n <= 8 => DecodingResult::U8(vec![0; buffer_size]),
             n if n <= 16 => DecodingResult::U16(vec![0; buffer_size]),
-            n => return Err(
-                TiffError::UnsupportedError(
-                    format!("{} bits per channel not supported", n)
-                )
-            )
-=======
-            n if n <= 8 => DecodingResult::U8(Vec::with_capacity(buffer_size)),
-            n if n <= 16 => DecodingResult::U16(Vec::with_capacity(buffer_size)),
             n => return Err(TiffError::UnsupportedError(TiffUnsupportedError::UnsupportedBitsPerChannel(n))),
->>>>>>> fed66658
         };
         if let Ok(config) = self.get_tag_u32(ifd::Tag::PlanarConfiguration) {
             match FromPrimitive::from_u32(config) {
