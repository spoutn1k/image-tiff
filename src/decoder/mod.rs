use std::cmp;
use std::collections::HashMap;
use std::convert::TryFrom;
use std::io::{self, Read, Seek};

use crate::{
    bytecast, ColorType, TiffError, TiffFormatError, TiffResult, TiffUnsupportedError, UsageError,
};

use self::ifd::Directory;
use crate::tags::{
    CompressionMethod, PhotometricInterpretation, Predictor, SampleFormat, Tag, Type,
};

use self::stream::{
    ByteOrder, DeflateReader, EndianReader, JpegReader, LZWReader, PackBitsReader, SmartReader,
};

pub mod ifd;
mod stream;

/// Result of a decoding process
#[derive(Debug)]
pub enum DecodingResult {
    /// A vector of unsigned bytes
    U8(Vec<u8>),
    /// A vector of unsigned words
    U16(Vec<u16>),
    /// A vector of 32 bit unsigned ints
    U32(Vec<u32>),
    /// A vector of 64 bit unsigned ints
    U64(Vec<u64>),
    /// A vector of 32 bit IEEE floats
    F32(Vec<f32>),
    /// A vector of 64 bit IEEE floats
    F64(Vec<f64>),
    /// A vector of 8 bit signed ints
    I8(Vec<i8>),
    /// A vector of 16 bit signed ints
    I16(Vec<i16>),
    /// A vector of 32 bit signed ints
    I32(Vec<i32>),
    /// A vector of 64 bit signed ints
    I64(Vec<i64>),
}

impl DecodingResult {
    fn new_u8(size: usize, limits: &Limits) -> TiffResult<DecodingResult> {
        if size > limits.decoding_buffer_size {
            Err(TiffError::LimitsExceeded)
        } else {
            Ok(DecodingResult::U8(vec![0; size]))
        }
    }

    fn new_u16(size: usize, limits: &Limits) -> TiffResult<DecodingResult> {
        if size > limits.decoding_buffer_size / 2 {
            Err(TiffError::LimitsExceeded)
        } else {
            Ok(DecodingResult::U16(vec![0; size]))
        }
    }

    fn new_u32(size: usize, limits: &Limits) -> TiffResult<DecodingResult> {
        if size > limits.decoding_buffer_size / 4 {
            Err(TiffError::LimitsExceeded)
        } else {
            Ok(DecodingResult::U32(vec![0; size]))
        }
    }

    fn new_u64(size: usize, limits: &Limits) -> TiffResult<DecodingResult> {
        if size > limits.decoding_buffer_size / 8 {
            Err(TiffError::LimitsExceeded)
        } else {
            Ok(DecodingResult::U64(vec![0; size]))
        }
    }

    fn new_f32(size: usize, limits: &Limits) -> TiffResult<DecodingResult> {
        if size > limits.decoding_buffer_size / std::mem::size_of::<f32>() {
            Err(TiffError::LimitsExceeded)
        } else {
            Ok(DecodingResult::F32(vec![0.0; size]))
        }
    }

    fn new_f64(size: usize, limits: &Limits) -> TiffResult<DecodingResult> {
        if size > limits.decoding_buffer_size / std::mem::size_of::<f64>() {
            Err(TiffError::LimitsExceeded)
        } else {
            Ok(DecodingResult::F64(vec![0.0; size]))
        }
    }

    fn new_i8(size: usize, limits: &Limits) -> TiffResult<DecodingResult> {
        if size > limits.decoding_buffer_size / std::mem::size_of::<i8>() {
            Err(TiffError::LimitsExceeded)
        } else {
            Ok(DecodingResult::I8(vec![0; size]))
        }
    }

    fn new_i16(size: usize, limits: &Limits) -> TiffResult<DecodingResult> {
        if size > limits.decoding_buffer_size / 2 {
            Err(TiffError::LimitsExceeded)
        } else {
            Ok(DecodingResult::I16(vec![0; size]))
        }
    }

    fn new_i32(size: usize, limits: &Limits) -> TiffResult<DecodingResult> {
        if size > limits.decoding_buffer_size / 4 {
            Err(TiffError::LimitsExceeded)
        } else {
            Ok(DecodingResult::I32(vec![0; size]))
        }
    }

    fn new_i64(size: usize, limits: &Limits) -> TiffResult<DecodingResult> {
        if size > limits.decoding_buffer_size / 8 {
            Err(TiffError::LimitsExceeded)
        } else {
            Ok(DecodingResult::I64(vec![0; size]))
        }
    }

    pub fn as_buffer(&mut self, start: usize) -> DecodingBuffer {
        match *self {
            DecodingResult::U8(ref mut buf) => DecodingBuffer::U8(&mut buf[start..]),
            DecodingResult::U16(ref mut buf) => DecodingBuffer::U16(&mut buf[start..]),
            DecodingResult::U32(ref mut buf) => DecodingBuffer::U32(&mut buf[start..]),
            DecodingResult::U64(ref mut buf) => DecodingBuffer::U64(&mut buf[start..]),
            DecodingResult::F32(ref mut buf) => DecodingBuffer::F32(&mut buf[start..]),
            DecodingResult::F64(ref mut buf) => DecodingBuffer::F64(&mut buf[start..]),
            DecodingResult::I8(ref mut buf) => DecodingBuffer::I8(&mut buf[start..]),
            DecodingResult::I16(ref mut buf) => DecodingBuffer::I16(&mut buf[start..]),
            DecodingResult::I32(ref mut buf) => DecodingBuffer::I32(&mut buf[start..]),
            DecodingResult::I64(ref mut buf) => DecodingBuffer::I64(&mut buf[start..]),
        }
    }
}

// A buffer for image decoding
pub enum DecodingBuffer<'a> {
    /// A slice of unsigned bytes
    U8(&'a mut [u8]),
    /// A slice of unsigned words
    U16(&'a mut [u16]),
    /// A slice of 32 bit unsigned ints
    U32(&'a mut [u32]),
    /// A slice of 64 bit unsigned ints
    U64(&'a mut [u64]),
    /// A slice of 32 bit IEEE floats
    F32(&'a mut [f32]),
    /// A slice of 64 bit IEEE floats
    F64(&'a mut [f64]),
    /// A slice of 8 bits signed ints
    I8(&'a mut [i8]),
    /// A slice of 16 bits signed ints
    I16(&'a mut [i16]),
    /// A slice of 32 bits signed ints
    I32(&'a mut [i32]),
    /// A slice of 64 bits signed ints
    I64(&'a mut [i64]),
}

impl<'a> DecodingBuffer<'a> {
    fn len(&self) -> usize {
        match *self {
            DecodingBuffer::U8(ref buf) => buf.len(),
            DecodingBuffer::U16(ref buf) => buf.len(),
            DecodingBuffer::U32(ref buf) => buf.len(),
            DecodingBuffer::U64(ref buf) => buf.len(),
            DecodingBuffer::F32(ref buf) => buf.len(),
            DecodingBuffer::F64(ref buf) => buf.len(),
            DecodingBuffer::I8(ref buf) => buf.len(),
            DecodingBuffer::I16(ref buf) => buf.len(),
            DecodingBuffer::I32(ref buf) => buf.len(),
            DecodingBuffer::I64(ref buf) => buf.len(),
        }
    }

    fn byte_len(&self) -> usize {
        match *self {
            DecodingBuffer::U8(_) => 1,
            DecodingBuffer::U16(_) => 2,
            DecodingBuffer::U32(_) => 4,
            DecodingBuffer::U64(_) => 8,
            DecodingBuffer::F32(_) => 4,
            DecodingBuffer::F64(_) => 8,
            DecodingBuffer::I8(_) => 1,
            DecodingBuffer::I16(_) => 2,
            DecodingBuffer::I32(_) => 4,
            DecodingBuffer::I64(_) => 8,
        }
    }

    fn copy<'b>(&'b mut self) -> DecodingBuffer<'b>
    where
        'a: 'b,
    {
        match *self {
            DecodingBuffer::U8(ref mut buf) => DecodingBuffer::U8(buf),
            DecodingBuffer::U16(ref mut buf) => DecodingBuffer::U16(buf),
            DecodingBuffer::U32(ref mut buf) => DecodingBuffer::U32(buf),
            DecodingBuffer::U64(ref mut buf) => DecodingBuffer::U64(buf),
            DecodingBuffer::F32(ref mut buf) => DecodingBuffer::F32(buf),
            DecodingBuffer::F64(ref mut buf) => DecodingBuffer::F64(buf),
            DecodingBuffer::I8(ref mut buf) => DecodingBuffer::I8(buf),
            DecodingBuffer::I16(ref mut buf) => DecodingBuffer::I16(buf),
            DecodingBuffer::I32(ref mut buf) => DecodingBuffer::I32(buf),
            DecodingBuffer::I64(ref mut buf) => DecodingBuffer::I64(buf),
        }
    }

    fn prefix<'b>(&'b mut self, new_length: usize) -> DecodingBuffer<'b>
    where
        'a: 'b,
    {
        match *self {
            DecodingBuffer::U8(ref mut buf) => DecodingBuffer::U8(&mut buf[..new_length]),
            DecodingBuffer::U16(ref mut buf) => DecodingBuffer::U16(&mut buf[..new_length]),
            DecodingBuffer::U32(ref mut buf) => DecodingBuffer::U32(&mut buf[..new_length]),
            DecodingBuffer::U64(ref mut buf) => DecodingBuffer::U64(&mut buf[..new_length]),
            DecodingBuffer::F32(ref mut buf) => DecodingBuffer::F32(&mut buf[..new_length]),
            DecodingBuffer::F64(ref mut buf) => DecodingBuffer::F64(&mut buf[..new_length]),
            DecodingBuffer::I8(ref mut buf) => DecodingBuffer::I8(&mut buf[..new_length]),
            DecodingBuffer::I16(ref mut buf) => DecodingBuffer::I16(&mut buf[..new_length]),
            DecodingBuffer::I32(ref mut buf) => DecodingBuffer::I32(&mut buf[..new_length]),
            DecodingBuffer::I64(ref mut buf) => DecodingBuffer::I64(&mut buf[..new_length]),
        }
    }
}

#[derive(Debug)]
struct StripDecodeState {
    strip_index: usize,
    strip_offsets: Vec<u64>,
    strip_bytes: Vec<u64>,
}

#[derive(Debug)]
/// Computed values useful for tile decoding
struct TileAttributes {
    tile_width: usize,
    tile_length: usize,
    tiles_down: usize,
    tiles_across: usize,
    /// Length of padding for rightmost tiles in pixels
    padding_right: usize,
    /// length of padding for bottommost tile in pixels
    padding_down: usize,
    /// A simple buffer right paddding is read into
    tile_samples: usize,
    /// Sample count of one row of one tile
    row_samples: usize,
    /// Sample count of one row of tiles
    tile_strip_samples: usize,
}

impl TileAttributes {
    /// Returns the tile offset in the result buffer, counted in samples
    fn get_offset(&self, tile: usize) -> usize {
        let row = tile / self.tiles_across;
        let column = tile % self.tiles_across;

        (row * self.tile_strip_samples) + (column * self.row_samples)
    }

    fn get_padding(&self, tile: usize) -> (usize, usize) {
        let row = tile / self.tiles_across;
        let column = tile % self.tiles_across;

        let padding_right = if column == self.tiles_across - 1 {
            self.padding_right
        } else {
            0
        };

        let padding_down = if row == self.tiles_down - 1 {
            self.padding_down
        } else {
            0
        };

        (padding_right, padding_down)
    }
}

#[derive(Debug)]
/// Stateful variables for tile decoding
struct TileDecodeState {
    current_tile: usize,
    tile_offsets: Vec<u64>,
    tile_bytes: Vec<u64>,
    /// Buffer used for skipping horizontal padding
    padding_buffer: Vec<u8>,
    /// Pixel width of one row of the decoding result (tile / whole image)
    result_width: usize,
}

#[derive(Debug, Copy, Clone, PartialEq)]
/// Chunk type of the internal representation
pub enum ChunkType {
    Strip,
    Tile,
}

/// Decoding limits
#[derive(Clone, Debug)]
pub struct Limits {
    /// The maximum size of any `DecodingResult` in bytes, the default is
    /// 256MiB. If the entire image is decoded at once, then this will
    /// be the maximum size of the image. If it is decoded one strip at a
    /// time, this will be the maximum size of a strip.
    pub decoding_buffer_size: usize,
    /// The maximum size of any ifd value in bytes, the default is
    /// 1MiB.
    pub ifd_value_size: usize,
    /// Maximum size for intermediate buffer which may be used to limit the amount of data read per
    /// segment even if the entire image is decoded at once.
    pub intermediate_buffer_size: usize,
    /// The purpose of this is to prevent all the fields of the struct from
    /// being public, as this would make adding new fields a major version
    /// bump.
    _non_exhaustive: (),
}

impl Limits {
    /// A configuration that does not impose any limits.
    ///
    /// This is a good start if the caller only wants to impose selective limits, contrary to the
    /// default limits which allows selectively disabling limits.
    ///
    /// Note that this configuration is likely to crash on excessively large images since,
    /// naturally, the machine running the program does not have infinite memory.
    pub fn unlimited() -> Limits {
        Limits {
            decoding_buffer_size: usize::max_value(),
            ifd_value_size: usize::max_value(),
            intermediate_buffer_size: usize::max_value(),
            _non_exhaustive: (),
        }
    }
}

impl Default for Limits {
    fn default() -> Limits {
        Limits {
            decoding_buffer_size: 256 * 1024 * 1024,
            intermediate_buffer_size: 128 * 1024 * 1024,
            ifd_value_size: 1024 * 1024,
            _non_exhaustive: (),
        }
    }
}

/// The representation of a TIFF decoder
///
/// Currently does not support decoding of interlaced images
#[derive(Debug)]
pub struct Decoder<R>
where
    R: Read + Seek,
{
    reader: SmartReader<R>,
    byte_order: ByteOrder,
    bigtiff: bool,
    limits: Limits,
    next_ifd: Option<u64>,
    ifd: Option<Directory>,
    width: u32,
    height: u32,
    bits_per_sample: Vec<u8>,
    samples: u8,
    sample_format: Vec<SampleFormat>,
    photometric_interpretation: PhotometricInterpretation,
    compression_method: CompressionMethod,
    chunk_type: ChunkType,
    strip_decoder: Option<StripDecodeState>,
    tile_decoder: Option<TileDecodeState>,
    tile_attributes: Option<TileAttributes>,
}

trait Wrapping {
    fn wrapping_add(&self, other: Self) -> Self;
}

impl Wrapping for u8 {
    fn wrapping_add(&self, other: Self) -> Self {
        u8::wrapping_add(*self, other)
    }
}

impl Wrapping for u16 {
    fn wrapping_add(&self, other: Self) -> Self {
        u16::wrapping_add(*self, other)
    }
}

impl Wrapping for u32 {
    fn wrapping_add(&self, other: Self) -> Self {
        u32::wrapping_add(*self, other)
    }
}

impl Wrapping for u64 {
    fn wrapping_add(&self, other: Self) -> Self {
        u64::wrapping_add(*self, other)
    }
}

impl Wrapping for i8 {
    fn wrapping_add(&self, other: Self) -> Self {
        i8::wrapping_add(*self, other)
    }
}

impl Wrapping for i16 {
    fn wrapping_add(&self, other: Self) -> Self {
        i16::wrapping_add(*self, other)
    }
}

impl Wrapping for i32 {
    fn wrapping_add(&self, other: Self) -> Self {
        i32::wrapping_add(*self, other)
    }
}

impl Wrapping for i64 {
    fn wrapping_add(&self, other: Self) -> Self {
        i64::wrapping_add(*self, other)
    }
}

fn rev_hpredict_nsamp<T>(
    image: &mut [T],
    size: (u32, u32), // Size of the block
    img_width: usize, // Width of the image (this distinction is needed for tiles)
    samples: usize,
) -> TiffResult<()>
where
    T: Copy + Wrapping,
{
    let width = usize::try_from(size.0)?;
    let height = usize::try_from(size.1)?;
    for row in 0..height {
        for col in samples..width * samples {
            let prev_pixel = image[(row * img_width * samples + col - samples)];
            let pixel = &mut image[(row * img_width * samples + col)];
            *pixel = pixel.wrapping_add(prev_pixel);
        }
    }
    Ok(())
}

fn rev_hpredict(
    image: DecodingBuffer,
    size: (u32, u32),
    img_width: usize,
    color_type: ColorType,
) -> TiffResult<()> {
    // TODO: use bits_per_sample.len() after implementing type 3 predictor
    let samples = match color_type {
        ColorType::Gray(8) | ColorType::Gray(16) | ColorType::Gray(32) | ColorType::Gray(64) => 1,
        ColorType::RGB(8) | ColorType::RGB(16) | ColorType::RGB(32) | ColorType::RGB(64) => 3,
        ColorType::RGBA(8)
        | ColorType::RGBA(16)
        | ColorType::RGBA(32)
        | ColorType::RGBA(64)
        | ColorType::CMYK(8)
        | ColorType::CMYK(16)
        | ColorType::CMYK(32)
        | ColorType::CMYK(64) => 4,
        _ => {
            return Err(TiffError::UnsupportedError(
                TiffUnsupportedError::HorizontalPredictor(color_type),
            ))
        }
    };

    match image {
        DecodingBuffer::U8(buf) => {
            rev_hpredict_nsamp(buf, size, img_width, samples)?;
        }
        DecodingBuffer::U16(buf) => {
            rev_hpredict_nsamp(buf, size, img_width, samples)?;
        }
        DecodingBuffer::U32(buf) => {
            rev_hpredict_nsamp(buf, size, img_width, samples)?;
        }
        DecodingBuffer::U64(buf) => {
            rev_hpredict_nsamp(buf, size, img_width, samples)?;
        }
        DecodingBuffer::F32(_buf) => {
            // FIXME: check how this is defined.
            // See issue #89.
            // rev_hpredict_nsamp(buf, size, img_width,samples)?;
            return Err(TiffError::UnsupportedError(
                TiffUnsupportedError::HorizontalPredictor(color_type),
            ));
        }
        DecodingBuffer::F64(_buf) => {
            //FIXME: check how this is defined.
            // See issue #89.
            // rev_hpredict_nsamp(buf, size, img_width,samples)?;
            return Err(TiffError::UnsupportedError(
                TiffUnsupportedError::HorizontalPredictor(color_type),
            ));
        }
        DecodingBuffer::I8(buf) => {
            rev_hpredict_nsamp(buf, size, img_width, samples)?;
        }
        DecodingBuffer::I16(buf) => {
            rev_hpredict_nsamp(buf, size, img_width, samples)?;
        }
        DecodingBuffer::I32(buf) => {
            rev_hpredict_nsamp(buf, size, img_width, samples)?;
        }
        DecodingBuffer::I64(buf) => {
            rev_hpredict_nsamp(buf, size, img_width, samples)?;
        }
    }
    Ok(())
}

impl<R: Read + Seek> Decoder<R> {
    /// Create a new decoder that decodes from the stream ```r```
    pub fn new(r: R) -> TiffResult<Decoder<R>> {
        Decoder {
            reader: SmartReader::wrap(r, ByteOrder::LittleEndian),
            byte_order: ByteOrder::LittleEndian,
            bigtiff: false,
            limits: Default::default(),
            next_ifd: None,
            ifd: None,
            width: 0,
            height: 0,
            bits_per_sample: vec![1],
            samples: 1,
            sample_format: vec![SampleFormat::Uint],
            photometric_interpretation: PhotometricInterpretation::BlackIsZero,
            compression_method: CompressionMethod::None,
            chunk_type: ChunkType::Strip,
            strip_decoder: None,
            tile_decoder: None,
            tile_attributes: None,
        }
        .init()
    }

    pub fn with_limits(mut self, limits: Limits) -> Decoder<R> {
        self.limits = limits;
        self
    }

    pub fn dimensions(&mut self) -> TiffResult<(u32, u32)> {
        Ok((self.width, self.height))
    }

    pub fn colortype(&mut self) -> TiffResult<ColorType> {
        match self.photometric_interpretation {
            PhotometricInterpretation::RGB => match self.bits_per_sample[..] {
                [r, g, b] if [r, r] == [g, b] => Ok(ColorType::RGB(r)),
                [r, g, b, a] if [r, r, r] == [g, b, a] => Ok(ColorType::RGBA(r)),
                // FIXME: We should _ignore_ other components. In particular:
                // > Beware of extra components. Some TIFF files may have more components per pixel
                // than you think. A Baseline TIFF reader must skip over them gracefully,using the
                // values of the SamplesPerPixel and BitsPerSample fields.
                // > -- TIFF 6.0 Specification, Section 7, Additional Baseline requirements.
                _ => Err(TiffError::UnsupportedError(
                    TiffUnsupportedError::InterpretationWithBits(
                        self.photometric_interpretation,
                        self.bits_per_sample.clone(),
                    ),
                )),
            },
            PhotometricInterpretation::CMYK => match self.bits_per_sample[..] {
                [c, m, y, k] if [c, c, c] == [m, y, k] => Ok(ColorType::CMYK(c)),
                _ => Err(TiffError::UnsupportedError(
                    TiffUnsupportedError::InterpretationWithBits(
                        self.photometric_interpretation,
                        self.bits_per_sample.clone(),
                    ),
                )),
            },
            PhotometricInterpretation::BlackIsZero | PhotometricInterpretation::WhiteIsZero
                if self.bits_per_sample.len() == 1 =>
            {
                Ok(ColorType::Gray(self.bits_per_sample[0]))
            }

            // TODO: this is bad we should not fail at this point
            _ => Err(TiffError::UnsupportedError(
                TiffUnsupportedError::InterpretationWithBits(
                    self.photometric_interpretation,
                    self.bits_per_sample.clone(),
                ),
            )),
        }
    }

    fn read_header(&mut self) -> TiffResult<()> {
        let mut endianess = Vec::with_capacity(2);
        self.reader.by_ref().take(2).read_to_end(&mut endianess)?;
        match &*endianess {
            b"II" => {
                self.byte_order = ByteOrder::LittleEndian;
                self.reader.byte_order = ByteOrder::LittleEndian;
            }
            b"MM" => {
                self.byte_order = ByteOrder::BigEndian;
                self.reader.byte_order = ByteOrder::BigEndian;
            }
            _ => {
                return Err(TiffError::FormatError(
                    TiffFormatError::TiffSignatureNotFound,
                ))
            }
        }
        match self.read_short()? {
            42 => self.bigtiff = false,
            43 => {
                self.bigtiff = true;
                // Read bytesize of offsets (in bigtiff it's alway 8 but provide a way to move to 16 some day)
                if self.read_short()? != 8 {
                    return Err(TiffError::FormatError(
                        TiffFormatError::TiffSignatureNotFound,
                    ));
                }
                // This constant should always be 0
                if self.read_short()? != 0 {
                    return Err(TiffError::FormatError(
                        TiffFormatError::TiffSignatureNotFound,
                    ));
                }
            }
            _ => {
                return Err(TiffError::FormatError(
                    TiffFormatError::TiffSignatureInvalid,
                ))
            }
        }
        self.next_ifd = match self.read_ifd_offset()? {
            0 => None,
            n => Some(n),
        };
        Ok(())
    }

    /// Initializes the decoder.
    pub fn init(mut self) -> TiffResult<Decoder<R>> {
        self.read_header()?;
        self.next_image()?;
        Ok(self)
    }

    /// Reads in the next image.
    /// If there is no further image in the TIFF file a format error is returned.
    /// To determine whether there are more images call `TIFFDecoder::more_images` instead.
    pub fn next_image(&mut self) -> TiffResult<()> {
        self.ifd = Some(self.read_ifd()?);
        self.width = self.get_tag_u32(Tag::ImageWidth)?;
        self.height = self.get_tag_u32(Tag::ImageLength)?;
        self.strip_decoder = None;

        self.photometric_interpretation = self
            .find_tag_unsigned(Tag::PhotometricInterpretation)?
            .and_then(PhotometricInterpretation::from_u16)
            .ok_or(TiffUnsupportedError::UnknownInterpretation)?;

        if let Some(val) = self.find_tag_unsigned(Tag::Compression)? {
            self.compression_method = CompressionMethod::from_u16(val)
                .ok_or(TiffUnsupportedError::UnknownCompressionMethod)?;
        }
        if let Some(val) = self.find_tag_unsigned(Tag::SamplesPerPixel)? {
            self.samples = val;
        }
        if let Some(vals) = self.find_tag_unsigned_vec(Tag::SampleFormat)? {
            self.sample_format = vals
                .into_iter()
                .map(SampleFormat::from_u16_exhaustive)
                .collect();

            // TODO: for now, only homogenous formats across samples are supported.
            if !self.sample_format.windows(2).all(|s| s[0] == s[1]) {
                return Err(TiffUnsupportedError::UnsupportedSampleFormat(
                    self.sample_format.clone(),
                )
                .into());
            }
        }
        match self.samples {
            1 | 3 | 4 => {
                if let Some(val) = self.find_tag_unsigned_vec(Tag::BitsPerSample)? {
                    self.bits_per_sample = val;
                }
            }
            _ => return Err(TiffUnsupportedError::UnsupportedSampleDepth(self.samples).into()),
        }

        self.chunk_type =
            match (
                self.get_tag_u32(Tag::RowsPerStrip),
                self.get_tag_u32(Tag::TileWidth),
                self.get_tag_u32(Tag::TileLength),
            ) {
                (Ok(_), Err(_), Err(_)) => ChunkType::Strip,
                (Err(_), Ok(_), Ok(_)) => ChunkType::Tile,
                // TODO: The spec says not to use both strip-oriented fields and tile-oriented fields.
                // We can relax this later if it becomes a problem
                _ => return Err(TiffError::FormatError(TiffFormatError::Format(
                    String::from(
                        "Neither strips nor tiles were found or both were used in the same file",
                    ),
                ))),
            };

        Ok(())
    }

    /// Returns `true` if there is at least one more image available.
    pub fn more_images(&self) -> bool {
        self.next_ifd.is_some()
    }

    /// Returns the byte_order
    pub fn byte_order(&self) -> ByteOrder {
        self.byte_order
    }

    #[inline]
    pub fn read_ifd_offset(&mut self) -> Result<u64, io::Error> {
        if self.bigtiff {
            self.read_long8()
        } else {
            self.read_long().map(u64::from)
        }
    }

    /// Reads a TIFF byte value
    #[inline]
    pub fn read_byte(&mut self) -> Result<u8, io::Error> {
        let mut buf = [0; 1];
        self.reader.read_exact(&mut buf)?;
        Ok(buf[0])
    }

    /// Reads a TIFF short value
    #[inline]
    pub fn read_short(&mut self) -> Result<u16, io::Error> {
        self.reader.read_u16()
    }

    /// Reads a TIFF sshort value
    #[inline]
    pub fn read_sshort(&mut self) -> Result<i16, io::Error> {
        self.reader.read_i16()
    }

    /// Reads a TIFF long value
    #[inline]
    pub fn read_long(&mut self) -> Result<u32, io::Error> {
        self.reader.read_u32()
    }

    /// Reads a TIFF slong value
    #[inline]
    pub fn read_slong(&mut self) -> Result<i32, io::Error> {
        self.reader.read_i32()
    }

    /// Reads a TIFF float value
    #[inline]
    pub fn read_float(&mut self) -> Result<f32, io::Error> {
        self.reader.read_f32()
    }

    /// Reads a TIFF double value
    #[inline]
    pub fn read_double(&mut self) -> Result<f64, io::Error> {
        self.reader.read_f64()
    }

    #[inline]
    pub fn read_long8(&mut self) -> Result<u64, io::Error> {
        self.reader.read_u64()
    }

    #[inline]
    pub fn read_slong8(&mut self) -> Result<i64, io::Error> {
        self.reader.read_i64()
    }

    /// Reads a string
    #[inline]
    pub fn read_string(&mut self, length: usize) -> TiffResult<String> {
        let mut out = vec![0; length];
        self.reader.read_exact(&mut out)?;
        // Strings may be null-terminated, so we trim anything downstream of the null byte
        if let Some(first) = out.iter().position(|&b| b == 0) {
            out.truncate(first);
        }
        Ok(String::from_utf8(out)?)
    }

    /// Reads a TIFF IFA offset/value field
    #[inline]
    pub fn read_offset(&mut self) -> TiffResult<[u8; 4]> {
        if self.bigtiff {
            return Err(TiffError::FormatError(
                TiffFormatError::InconsistentSizesEncountered,
            ));
        }
        let mut val = [0; 4];
        self.reader.read_exact(&mut val)?;
        Ok(val)
    }

    /// Reads a TIFF IFA offset/value field
    #[inline]
    pub fn read_offset_u64(&mut self) -> Result<[u8; 8], io::Error> {
        let mut val = [0; 8];
        self.reader.read_exact(&mut val)?;
        Ok(val)
    }

    /// Moves the cursor to the specified offset
    #[inline]
    pub fn goto_offset(&mut self, offset: u32) -> io::Result<()> {
        self.goto_offset_u64(offset.into())
    }

    #[inline]
    pub fn goto_offset_u64(&mut self, offset: u64) -> io::Result<()> {
        self.reader.seek(io::SeekFrom::Start(offset)).map(|_| ())
    }

    /// Reads a IFD entry.
    // An IFD entry has four fields:
    //
    // Tag   2 bytes
    // Type  2 bytes
    // Count 4 bytes
    // Value 4 bytes either a pointer the value itself
    fn read_entry(&mut self) -> TiffResult<Option<(Tag, ifd::Entry)>> {
        let tag = Tag::from_u16_exhaustive(self.read_short()?);
        let type_ = match Type::from_u16(self.read_short()?) {
            Some(t) => t,
            None => {
                // Unknown type. Skip this entry according to spec.
                self.read_long()?;
                self.read_long()?;
                return Ok(None);
            }
        };
        let entry = if self.bigtiff {
            ifd::Entry::new_u64(type_, self.read_long8()?, self.read_offset_u64()?)
        } else {
            ifd::Entry::new(type_, self.read_long()?, self.read_offset()?)
        };
        Ok(Some((tag, entry)))
    }

    /// Reads the next IFD
    fn read_ifd(&mut self) -> TiffResult<Directory> {
        let mut dir: Directory = HashMap::new();
        match self.next_ifd {
            None => {
                return Err(TiffError::FormatError(
                    TiffFormatError::ImageFileDirectoryNotFound,
                ))
            }
            Some(offset) => self.goto_offset_u64(offset)?,
        }
        let num_tags = if self.bigtiff {
            self.read_long8()?
        } else {
            self.read_short()?.into()
        };
        for _ in 0..num_tags {
            let (tag, entry) = match self.read_entry()? {
                Some(val) => val,
                None => {
                    continue;
                } // Unknown data type in tag, skip
            };
            dir.insert(tag, entry);
        }
        self.next_ifd = match self.read_ifd_offset()? {
            0 => None,
            n => Some(n),
        };
        Ok(dir)
    }

    /// Tries to retrieve a tag.
    /// Return `Ok(None)` if the tag is not present.
    pub fn find_tag(&mut self, tag: Tag) -> TiffResult<Option<ifd::Value>> {
        let entry = match self.ifd.as_ref().unwrap().get(&tag) {
            None => return Ok(None),
            Some(entry) => entry.clone(),
        };

        let limits = self.limits.clone();

        Ok(Some(entry.val(&limits, self)?))
    }

    /// Tries to retrieve a tag and convert it to the desired unsigned type.
    pub fn find_tag_unsigned<T: TryFrom<u64>>(&mut self, tag: Tag) -> TiffResult<Option<T>> {
        self.find_tag(tag)?
            .map(|v| v.into_u64())
            .transpose()?
            .map(|value| {
                T::try_from(value).map_err(|_| TiffFormatError::InvalidTagValueType(tag).into())
            })
            .transpose()
    }

    /// Tries to retrieve a vector of all a tag's values and convert them to
    /// the desired unsigned type.
    pub fn find_tag_unsigned_vec<T: TryFrom<u64>>(
        &mut self,
        tag: Tag,
    ) -> TiffResult<Option<Vec<T>>> {
        self.find_tag(tag)?
            .map(|v| v.into_u64_vec())
            .transpose()?
            .map(|v| {
                v.into_iter()
                    .map(|u| {
                        T::try_from(u).map_err(|_| TiffFormatError::InvalidTagValueType(tag).into())
                    })
                    .collect()
            })
            .transpose()
    }

    /// Tries to retrieve a tag and convert it to the desired unsigned type.
    /// Returns an error if the tag is not present.
    pub fn get_tag_unsigned<T: TryFrom<u64>>(&mut self, tag: Tag) -> TiffResult<T> {
        self.find_tag_unsigned(tag)?
            .ok_or_else(|| TiffFormatError::RequiredTagNotFound(tag).into())
    }

    /// Tries to retrieve a tag.
    /// Returns an error if the tag is not present
    pub fn get_tag(&mut self, tag: Tag) -> TiffResult<ifd::Value> {
        match self.find_tag(tag)? {
            Some(val) => Ok(val),
            None => Err(TiffError::FormatError(
                TiffFormatError::RequiredTagNotFound(tag),
            )),
        }
    }

    /// Tries to retrieve a tag and convert it to the desired type.
    pub fn get_tag_u32(&mut self, tag: Tag) -> TiffResult<u32> {
        self.get_tag(tag)?.into_u32()
    }
    pub fn get_tag_u64(&mut self, tag: Tag) -> TiffResult<u64> {
        self.get_tag(tag)?.into_u64()
    }

    /// Tries to retrieve a tag and convert it to the desired type.
    pub fn get_tag_f32(&mut self, tag: Tag) -> TiffResult<f32> {
        self.get_tag(tag)?.into_f32()
    }

    /// Tries to retrieve a tag and convert it to the desired type.
    pub fn get_tag_f64(&mut self, tag: Tag) -> TiffResult<f64> {
        self.get_tag(tag)?.into_f64()
    }

    /// Tries to retrieve a tag and convert it to the desired type.
    pub fn get_tag_u32_vec(&mut self, tag: Tag) -> TiffResult<Vec<u32>> {
        self.get_tag(tag)?.into_u32_vec()
    }

    pub fn get_tag_u16_vec(&mut self, tag: Tag) -> TiffResult<Vec<u16>> {
        self.get_tag(tag)?.into_u16_vec()
    }
    pub fn get_tag_u64_vec(&mut self, tag: Tag) -> TiffResult<Vec<u64>> {
        self.get_tag(tag)?.into_u64_vec()
    }

    /// Tries to retrieve a tag and convert it to the desired type.
    pub fn get_tag_f32_vec(&mut self, tag: Tag) -> TiffResult<Vec<f32>> {
        self.get_tag(tag)?.into_f32_vec()
    }

    /// Tries to retrieve a tag and convert it to the desired type.
    pub fn get_tag_f64_vec(&mut self, tag: Tag) -> TiffResult<Vec<f64>> {
        self.get_tag(tag)?.into_f64_vec()
    }

    /// Tries to retrieve a tag and convert it to a 8bit vector.
    pub fn get_tag_u8_vec(&mut self, tag: Tag) -> TiffResult<Vec<u8>> {
        self.get_tag(tag)?.into_u8_vec()
    }

    /// Tries to retrieve a tag and convert it to a ascii vector.
    pub fn get_tag_ascii_string(&mut self, tag: Tag) -> TiffResult<String> {
        self.get_tag(tag)?.into_string()
    }

    fn invert_colors_unsigned<T>(buffer: &mut [T], max: T)
    where
        T: std::ops::Sub<T> + std::ops::Sub<Output = T> + Copy,
    {
        for datum in buffer.iter_mut() {
            *datum = max - *datum
        }
    }

    fn invert_colors_fp<T>(buffer: &mut [T], max: T)
    where
        T: std::ops::Sub<T> + std::ops::Sub<Output = T> + Copy,
    {
        for datum in buffer.iter_mut() {
            // FIXME: assumes [0, 1) range for floats
            *datum = max - *datum
        }
    }

    fn invert_colors(buf: &mut DecodingBuffer, color_type: ColorType, start: usize, end: usize) {
        match (color_type, buf) {
            (ColorType::Gray(64), DecodingBuffer::U64(ref mut buffer)) => {
                Self::invert_colors_unsigned(&mut buffer[start..end], u64::MAX);
            }
            (ColorType::Gray(32), DecodingBuffer::U32(ref mut buffer)) => {
                Self::invert_colors_unsigned(&mut buffer[start..end], u32::MAX);
            }
            (ColorType::Gray(16), DecodingBuffer::U16(ref mut buffer)) => {
                Self::invert_colors_unsigned(&mut buffer[start..end], u16::MAX);
            }
            (ColorType::Gray(n), DecodingBuffer::U8(ref mut buffer)) if n <= 8 => {
                Self::invert_colors_unsigned(&mut buffer[start..end], u8::MAX);
            }
            (ColorType::Gray(32), DecodingBuffer::F32(ref mut buffer)) => {
                Self::invert_colors_fp(&mut buffer[start..end], 1.0);
            }
            (ColorType::Gray(64), DecodingBuffer::F64(ref mut buffer)) => {
                Self::invert_colors_fp(&mut buffer[start..end], 1.0);
            }
            _ => {}
        }
    }

    /// Fix endianness. If `byte_order` matches the host, then conversion is a no-op.
    fn fix_endianness(buf: &mut DecodingBuffer, byte_order: ByteOrder, s: usize, e: usize) {
        // "s" = start, "e" = end, used for better formatting
        match byte_order {
            ByteOrder::LittleEndian => match buf {
                DecodingBuffer::U8(_) | DecodingBuffer::I8(_) => {}
                DecodingBuffer::U16(b) => b[s..e].iter_mut().for_each(|v| *v = u16::from_le(*v)),
                DecodingBuffer::I16(b) => b[s..e].iter_mut().for_each(|v| *v = i16::from_le(*v)),
                DecodingBuffer::U32(b) => b[s..e].iter_mut().for_each(|v| *v = u32::from_le(*v)),
                DecodingBuffer::I32(b) => b[s..e].iter_mut().for_each(|v| *v = i32::from_le(*v)),
                DecodingBuffer::U64(b) => b[s..e].iter_mut().for_each(|v| *v = u64::from_le(*v)),
                DecodingBuffer::I64(b) => b[s..e].iter_mut().for_each(|v| *v = i64::from_le(*v)),
                DecodingBuffer::F32(b) => b[s..e]
                    .iter_mut()
                    .for_each(|v| *v = f32::from_bits(u32::from_le(v.to_bits()))),
                DecodingBuffer::F64(b) => b[s..e]
                    .iter_mut()
                    .for_each(|v| *v = f64::from_bits(u64::from_le(v.to_bits()))),
            },
            ByteOrder::BigEndian => match buf {
                DecodingBuffer::U8(_) | DecodingBuffer::I8(_) => {}
                DecodingBuffer::U16(b) => b[s..e].iter_mut().for_each(|v| *v = u16::from_be(*v)),
                DecodingBuffer::I16(b) => b[s..e].iter_mut().for_each(|v| *v = i16::from_be(*v)),
                DecodingBuffer::U32(b) => b[s..e].iter_mut().for_each(|v| *v = u32::from_be(*v)),
                DecodingBuffer::I32(b) => b[s..e].iter_mut().for_each(|v| *v = i32::from_be(*v)),
                DecodingBuffer::U64(b) => b[s..e].iter_mut().for_each(|v| *v = u64::from_be(*v)),
                DecodingBuffer::I64(b) => b[s..e].iter_mut().for_each(|v| *v = i64::from_be(*v)),
                DecodingBuffer::F32(b) => b[s..e]
                    .iter_mut()
                    .for_each(|v| *v = f32::from_bits(u32::from_be(v.to_bits()))),
                DecodingBuffer::F64(b) => b[s..e]
                    .iter_mut()
                    .for_each(|v| *v = f64::from_bits(u64::from_be(v.to_bits()))),
            },
        };
    }

    /// Decompresses the strip into the supplied buffer.
    /// Returns the number of bytes read.
    fn expand_strip<'a>(
        &mut self,
        mut buffer: DecodingBuffer<'a>,
        offset: u64,
        length: u64,
    ) -> TiffResult<()> {
        // Validate that the provided buffer is of the expected type.
        let color_type = self.colortype()?;
        match (color_type, &buffer) {
            (ColorType::RGB(n), _)
            | (ColorType::RGBA(n), _)
            | (ColorType::CMYK(n), _)
            | (ColorType::Gray(n), _)
                if usize::from(n) == buffer.byte_len() * 8 => {}
            (ColorType::Gray(n), DecodingBuffer::U8(_)) if n <= 8 => {}
            (type_, _) => {
                return Err(TiffError::UnsupportedError(
                    TiffUnsupportedError::UnsupportedColorType(type_),
                ))
            }
        }

        // Construct necessary reader to perform decompression.
        self.goto_offset_u64(offset)?;
        let byte_order = self.reader.byte_order;
<<<<<<< HEAD

        let mut reader = Self::create_reader(
            &mut self.reader,
            self.compression_method,
            length,
            buffer.len(),
            buffer.byte_len(),
        )?;
=======
        let reader: Box<dyn Read> = match self.compression_method {
            CompressionMethod::None => Box::new(&mut self.reader),
            CompressionMethod::LZW => Box::new(
                LZWReader::new(
                    &mut self.reader,
                    usize::try_from(length)?,
                    buffer.len() * buffer.byte_len(),
                )?
                .1,
            ),
            CompressionMethod::PackBits => {
                Box::new(PackBitsReader::new(&mut self.reader, usize::try_from(length)?)?.1)
            }
            CompressionMethod::Deflate | CompressionMethod::OldDeflate => {
                Box::new(DeflateReader::new(&mut self.reader))
            }
            method => {
                return Err(TiffError::UnsupportedError(
                    TiffUnsupportedError::UnsupportedCompressionMethod(method),
                ))
            }
        };
>>>>>>> e70121ef

        // Read into output buffer.
        {
            let mut buffer = match &mut buffer {
                DecodingBuffer::U8(buf) => &mut *buf,
                DecodingBuffer::I8(buf) => bytecast::i8_as_ne_mut_bytes(buf),
                DecodingBuffer::U16(buf) => bytecast::u16_as_ne_mut_bytes(buf),
                DecodingBuffer::I16(buf) => bytecast::i16_as_ne_mut_bytes(buf),
                DecodingBuffer::U32(buf) => bytecast::u32_as_ne_mut_bytes(buf),
                DecodingBuffer::I32(buf) => bytecast::i32_as_ne_mut_bytes(buf),
                DecodingBuffer::U64(buf) => bytecast::u64_as_ne_mut_bytes(buf),
                DecodingBuffer::I64(buf) => bytecast::i64_as_ne_mut_bytes(buf),
                DecodingBuffer::F32(buf) => bytecast::f32_as_ne_mut_bytes(buf),
                DecodingBuffer::F64(buf) => bytecast::f64_as_ne_mut_bytes(buf),
            };

            std::io::copy(&mut reader.take(buffer.len() as u64), &mut buffer)?;
            for b in buffer {
                *b = 0;
            }
        }

        let len = buffer.len();
        Self::fix_endianness(&mut buffer, byte_order, 0, len);

        // Invert colors if necessary.
        if self.photometric_interpretation == PhotometricInterpretation::WhiteIsZero {
            Self::invert_colors(&mut buffer, color_type, 0, len);
        }

        Ok(())
    }

    /// Decompresses the tile into the supplied buffer.
    /// Returns the number of bytes read.
    fn expand_tile<'a>(
        &mut self,
        mut buffer: DecodingBuffer<'a>,
        offset: u64,
        compressed_length: u64,
        tile: usize,
    ) -> TiffResult<()> {
        let color_type = self.colortype()?;
        let byte_len = buffer.byte_len();

        let tile_attrs = self.tile_attributes.as_mut().unwrap();
        let (padding_right, padding_down) = tile_attrs.get_padding(tile);
        let tile_samples = tile_attrs.tile_samples;
        let tile_length = tile_attrs.tile_length;
        let row_samples = tile_attrs.row_samples;
        let padding_right_samples = padding_right * self.bits_per_sample.len();

        self.goto_offset_u64(offset)?;

        let tile_decoder = self.tile_decoder.as_mut().unwrap();
        let line_samples = tile_decoder.result_width * self.bits_per_sample.len();
        let padding_buffer = &mut tile_decoder.padding_buffer;

        let mut reader = Self::create_reader(
            &mut self.reader,
            self.compression_method,
            compressed_length,
            tile_samples,
            byte_len,
        )?;

        for row in 0..(tile_length - padding_down) {
            let buf = match &mut buffer {
                DecodingBuffer::U8(buf) => &mut *buf,
                DecodingBuffer::I8(buf) => bytecast::i8_as_ne_mut_bytes(buf),
                DecodingBuffer::U16(buf) => bytecast::u16_as_ne_mut_bytes(buf),
                DecodingBuffer::I16(buf) => bytecast::i16_as_ne_mut_bytes(buf),
                DecodingBuffer::U32(buf) => bytecast::u32_as_ne_mut_bytes(buf),
                DecodingBuffer::I32(buf) => bytecast::i32_as_ne_mut_bytes(buf),
                DecodingBuffer::U64(buf) => bytecast::u64_as_ne_mut_bytes(buf),
                DecodingBuffer::I64(buf) => bytecast::i64_as_ne_mut_bytes(buf),
                DecodingBuffer::F32(buf) => bytecast::f32_as_ne_mut_bytes(buf),
                DecodingBuffer::F64(buf) => bytecast::f64_as_ne_mut_bytes(buf),
            };

            let row_start = row * line_samples;
            let row_end = row_start + row_samples - padding_right_samples;

            let row = &mut buf[(row_start * byte_len)..(row_end * byte_len)];
            reader.read_exact(row)?;
            // Skip horizontal padding
            // TODO: find a better way of skipping the padding
            if padding_right > 0 {
                reader.read_exact(padding_buffer)?
            }

            Self::fix_endianness(&mut buffer, self.byte_order, row_start, row_end);

            // Invert colors if necessary.
            if self.photometric_interpretation == PhotometricInterpretation::WhiteIsZero {
                Self::invert_colors(&mut buffer, color_type, row_start, row_end);
            }
        }

        Ok(())
    }

    fn create_reader<'r>(
        reader: &'r mut SmartReader<R>,
        compression_method: CompressionMethod,
        compressed_length: u64,
        samples: usize,  // Expected chunk length in samples
        byte_len: usize, // Byte length of the samples in result buffer
    ) -> TiffResult<Box<dyn Read + 'r>> {
        Ok(match compression_method {
            CompressionMethod::None => Box::new(reader),
            CompressionMethod::LZW => Box::new(
                LZWReader::new(
                    reader,
                    usize::try_from(compressed_length)?,
                    samples * byte_len,
                )?
                .1,
            ),
            CompressionMethod::PackBits => {
                Box::new(PackBitsReader::new(reader, usize::try_from(compressed_length)?)?.1)
            }
            CompressionMethod::Deflate | CompressionMethod::OldDeflate => {
                Box::new(DeflateReader::new(reader))
            }
            method => {
                return Err(TiffError::UnsupportedError(
                    TiffUnsupportedError::UnsupportedCompressionMethod(method),
                ))
            }
        })
    }

    fn check_chunk_type(&self, expected: ChunkType) -> TiffResult<()> {
        if expected != self.chunk_type {
            return Err(TiffError::UsageError(UsageError::InvalidChunkType(
                expected,
                self.chunk_type,
            )));
        }

        Ok(())
    }

    /// The chunk type (Strips / Tiles) of the image
    pub fn get_chunk_type(&self) -> ChunkType {
        self.chunk_type
    }

    /// Number of strips in image
    pub fn strip_count(&mut self) -> TiffResult<u32> {
        self.check_chunk_type(ChunkType::Strip)?;
        let rows_per_strip = self.get_tag_u32(Tag::RowsPerStrip).unwrap_or(self.height);

        if rows_per_strip == 0 {
            return Ok(0);
        }

        Ok((self.height + rows_per_strip - 1) / rows_per_strip)
    }

    /// Number of tiles in image
    pub fn tile_count(&mut self) -> TiffResult<u32> {
        self.check_chunk_type(ChunkType::Tile)?;
        self.init_tile_attributes()?;
        let tile_attrs = self.tile_attributes.as_ref().unwrap();
        Ok(u32::try_from(
            tile_attrs.tiles_across * tile_attrs.tiles_down,
        )?)
    }

    fn initialize_strip_decoder(&mut self) -> TiffResult<()> {
        if self.strip_decoder.is_none() {
            let strip_offsets = self.get_tag_u64_vec(Tag::StripOffsets)?;
            let strip_bytes = self.get_tag_u64_vec(Tag::StripByteCounts)?;

            self.strip_decoder = Some(StripDecodeState {
                strip_index: 0,
                strip_offsets,
                strip_bytes,
            });
        }
        Ok(())
    }

    fn init_tile_attributes(&mut self) -> TiffResult<()> {
        if self.tile_attributes.is_none() {
            let tile_width = usize::try_from(self.get_tag_u32(Tag::TileWidth)?)?;
            let tile_length = usize::try_from(self.get_tag_u32(Tag::TileLength)?)?;

            let tiles_across = (usize::try_from(self.width)? + tile_width - 1) / tile_width;
            let tiles_down = (usize::try_from(self.height)? + tile_length - 1) / tile_length;

            let samples_per_pixel = self.bits_per_sample.len();

            let tile_samples = tile_length * tile_width * samples_per_pixel;
            let padding_right = (tiles_across * tile_width) - usize::try_from(self.width)?;
            let tile_strip_samples =
                (tile_samples * tiles_across) - (padding_right * tile_length * samples_per_pixel);

            self.tile_attributes = Some(TileAttributes {
                tile_width,
                tile_length,
                tiles_across,
                tiles_down,
                tile_samples,
                padding_right,
                padding_down: (tiles_down * tile_length) - usize::try_from(self.height)?,
                row_samples: (tile_width * samples_per_pixel),
                tile_strip_samples,
            });
        }

        Ok(())
    }

    fn update_tile_decoder(
        &mut self,
        result_width: usize,
        buffer_byte_len: usize,
    ) -> TiffResult<()> {
        let samples_per_pixel = self.bits_per_sample.len();

        if self.tile_decoder.is_none() {
            let tile_attrs = self.tile_attributes.as_ref().unwrap();

            let padding_buffer_size =
                tile_attrs.padding_right * samples_per_pixel * buffer_byte_len;
            if padding_buffer_size > self.limits.intermediate_buffer_size {
                return Err(TiffError::LimitsExceeded);
            }

            self.tile_decoder = Some(TileDecodeState {
                current_tile: 0,
                tile_offsets: self.get_tag_u64_vec(Tag::TileOffsets)?,
                tile_bytes: self.get_tag_u64_vec(Tag::TileByteCounts)?,
                padding_buffer: vec![0; padding_buffer_size],
                result_width: 0, // needs to be updated for differently padded_tiles, see below
            })
        }

        self.tile_decoder.as_mut().unwrap().result_width = result_width;

        Ok(())
    }

    pub fn read_jpeg(&mut self) -> TiffResult<DecodingResult> {
        let offsets = self.get_tag_u32_vec(Tag::StripOffsets)?;
        let bytes = self.get_tag_u32_vec(Tag::StripByteCounts)?;

        let jpeg_tables: Option<Vec<u8>> = match self.find_tag(Tag::JPEGTables) {
            Ok(None) => None,
            Ok(_) => Some(self.get_tag_u8_vec(Tag::JPEGTables)?),
            Err(e) => return Err(e),
        };

        if offsets.len() == 0 {
            return Err(TiffError::FormatError(TiffFormatError::RequiredTagEmpty(
                Tag::StripOffsets,
            )));
        }
        if offsets.len() != bytes.len() {
            return Err(TiffError::FormatError(
                TiffFormatError::InconsistentSizesEncountered,
            ));
        }

        let mut res_img = Vec::with_capacity(offsets[0] as usize);

        for (idx, offset) in offsets.iter().enumerate() {
            self.goto_offset(*offset)?;
            let jpeg_reader = JpegReader::new(&mut self.reader, bytes[idx], &jpeg_tables)?;
            let mut decoder = jpeg::Decoder::new(jpeg_reader);

            match decoder.decode() {
                Ok(mut val) => res_img.append(&mut val),
                Err(e) => {
                    return match e {
                        jpeg::Error::Io(io_err) => Err(TiffError::IoError(io_err)),
                        jpeg::Error::Format(fmt_err) => {
                            Err(TiffError::FormatError(TiffFormatError::Format(fmt_err)))
                        }
                        jpeg::Error::Unsupported(_) => Err(TiffError::UnsupportedError(
                            TiffUnsupportedError::UnknownInterpretation,
                        )),
                        jpeg::Error::Internal(_) => Err(TiffError::UnsupportedError(
                            TiffUnsupportedError::UnknownInterpretation,
                        )),
                    }
                }
            }
        }

        Ok(DecodingResult::U8(res_img))
    }

    pub fn read_strip_to_buffer(&mut self, mut buffer: DecodingBuffer) -> TiffResult<()> {
        self.initialize_strip_decoder()?;
        let index = self.strip_decoder.as_ref().unwrap().strip_index;
        let offset = *self
            .strip_decoder
            .as_ref()
            .unwrap()
            .strip_offsets
            .get(index)
            .ok_or(TiffError::FormatError(
                TiffFormatError::InconsistentSizesEncountered,
            ))?;
        let byte_count = *self
            .strip_decoder
            .as_ref()
            .unwrap()
            .strip_bytes
            .get(index)
            .ok_or(TiffError::FormatError(
                TiffFormatError::InconsistentSizesEncountered,
            ))?;
        let tag_rows = self.get_tag_u32(Tag::RowsPerStrip).unwrap_or(self.height);
        let rows_per_strip = usize::try_from(tag_rows)?;

        let sized_width = usize::try_from(self.width)?;
        let sized_height = usize::try_from(self.height)?;

        // Ignore potential vertical padding on the bottommost strip
        let strip_height = cmp::min(rows_per_strip, sized_height - index * rows_per_strip);

        let buffer_size = sized_width * strip_height * self.bits_per_sample.len();

        if buffer.len() < buffer_size {
            return Err(TiffError::FormatError(
                TiffFormatError::InconsistentSizesEncountered,
            ));
        }

        self.expand_strip(buffer.prefix(buffer_size), offset, byte_count)?;
        self.strip_decoder.as_mut().unwrap().strip_index += 1;

        if u32::try_from(index)? == self.strip_count()? {
            self.strip_decoder = None;
        }
        if let Ok(predictor) = self.get_tag_unsigned(Tag::Predictor) {
            match Predictor::from_u16(predictor) {
                Some(Predictor::None) => (),
                Some(Predictor::Horizontal) => {
                    rev_hpredict(
                        buffer.copy(),
                        (self.width, u32::try_from(strip_height)?),
                        usize::try_from(self.width)?,
                        self.colortype()?,
                    )?;
                }
                None => {
                    return Err(TiffError::FormatError(TiffFormatError::UnknownPredictor(
                        predictor,
                    )))
                }
                Some(Predictor::__NonExhaustive) => unreachable!(),
            }
        }
        Ok(())
    }

    fn read_tile_to_buffer(&mut self, result: &mut DecodingBuffer, tile: usize) -> TiffResult<()> {
        let file_offset = *self
            .tile_decoder
            .as_ref()
            .unwrap()
            .tile_offsets
            .get(tile)
            .ok_or(TiffError::FormatError(
                TiffFormatError::InconsistentSizesEncountered,
            ))?;

        let compressed_bytes = *self
            .tile_decoder
            .as_ref()
            .unwrap()
            .tile_bytes
            .get(tile)
            .ok_or(TiffError::FormatError(
                TiffFormatError::InconsistentSizesEncountered,
            ))?;

        let tile_attrs = self.tile_attributes.as_ref().unwrap();
        let tile_width = tile_attrs.tile_width;
        let tile_length = tile_attrs.tile_length;

        let (padding_right, padding_down) = tile_attrs.get_padding(tile);

        self.expand_tile(result.copy(), file_offset, compressed_bytes, tile)?;

        if let Ok(predictor) = self.get_tag_unsigned(Tag::Predictor) {
            match Predictor::from_u16(predictor) {
                Some(Predictor::None) => (),
                Some(Predictor::Horizontal) => {
                    rev_hpredict(
                        result.copy(),
                        (
                            u32::try_from(tile_width - padding_right)?,
                            u32::try_from(tile_length - padding_down)?,
                        ),
                        self.tile_decoder.as_ref().unwrap().result_width,
                        self.colortype()?,
                    )?;
                }
                None => {
                    return Err(TiffError::FormatError(TiffFormatError::UnknownPredictor(
                        predictor,
                    )))
                }
                Some(Predictor::__NonExhaustive) => unreachable!(),
            }
        }
        Ok(())
    }

    fn result_buffer(&self, width: usize, height: usize) -> TiffResult<DecodingResult> {
        let buffer_size = width * height * self.bits_per_sample.len();

        let max_sample_bits = self.bits_per_sample.iter().cloned().max().unwrap_or(8);
        match self.sample_format.first().unwrap_or(&SampleFormat::Uint) {
            SampleFormat::Uint => match max_sample_bits {
                n if n <= 8 => DecodingResult::new_u8(buffer_size, &self.limits),
                n if n <= 16 => DecodingResult::new_u16(buffer_size, &self.limits),
                n if n <= 32 => DecodingResult::new_u32(buffer_size, &self.limits),
                n if n <= 64 => DecodingResult::new_u64(buffer_size, &self.limits),
                n => Err(TiffError::UnsupportedError(
                    TiffUnsupportedError::UnsupportedBitsPerChannel(n),
                )),
            },
            SampleFormat::IEEEFP => match max_sample_bits {
                32 => DecodingResult::new_f32(buffer_size, &self.limits),
                64 => DecodingResult::new_f64(buffer_size, &self.limits),
                n => Err(TiffError::UnsupportedError(
                    TiffUnsupportedError::UnsupportedBitsPerChannel(n),
                )),
            },
            SampleFormat::Int => match max_sample_bits {
                n if n <= 8 => DecodingResult::new_i8(buffer_size, &self.limits),
                n if n <= 16 => DecodingResult::new_i16(buffer_size, &self.limits),
                n if n <= 32 => DecodingResult::new_i32(buffer_size, &self.limits),
                n if n <= 64 => DecodingResult::new_i64(buffer_size, &self.limits),
                n => Err(TiffError::UnsupportedError(
                    TiffUnsupportedError::UnsupportedBitsPerChannel(n),
                )),
            },
            format => {
                Err(TiffUnsupportedError::UnsupportedSampleFormat(vec![format.clone()]).into())
            }
        }
    }

    /// Read a single strip from the image and return it as a Vector
    pub fn read_strip(&mut self) -> TiffResult<DecodingResult> {
        self.check_chunk_type(ChunkType::Strip)?;
        self.initialize_strip_decoder()?;
        let index = self.strip_decoder.as_ref().unwrap().strip_index;

        let rows_per_strip =
            usize::try_from(self.get_tag_u32(Tag::RowsPerStrip).unwrap_or(self.height))?;

        let strip_height = cmp::min(
            rows_per_strip,
            usize::try_from(self.height)? - index * rows_per_strip,
        );

        let mut result = self.result_buffer(usize::try_from(self.width)?, strip_height)?;
        self.read_strip_to_buffer(result.as_buffer(0))?;

        Ok(result)
    }

    /// Read a single tile from the image and return it as a Vector
    pub fn read_tile(&mut self) -> TiffResult<DecodingResult> {
        self.check_chunk_type(ChunkType::Tile)?;
        self.init_tile_attributes()?;

        let tile = self.tile_decoder.as_ref().map_or(0, |d| d.current_tile);

        let tile_attrs = self.tile_attributes.as_ref().unwrap();
        let (padding_right, padding_down) = tile_attrs.get_padding(tile);

        let tile_width = tile_attrs.tile_width - padding_right;
        let tile_length = tile_attrs.tile_length - padding_down;

        let mut result = self.result_buffer(tile_width, tile_length)?;
        self.update_tile_decoder(tile_width, result.as_buffer(0).byte_len())?;

        self.read_tile_to_buffer(&mut result.as_buffer(0), tile)?;

        self.tile_decoder.as_mut().unwrap().current_tile += 1;

        Ok(result)
    }

    fn read_tiled_image(&mut self) -> TiffResult<DecodingResult> {
        let width = usize::try_from(self.width)?;
        let mut result = self.result_buffer(width, usize::try_from(self.height)?)?;

        self.init_tile_attributes()?;
        self.update_tile_decoder(width, result.as_buffer(0).byte_len())?;

        let tile_attrs = self.tile_attributes.as_ref().unwrap();
        let tiles_across = tile_attrs.tiles_across;
        let tiles_down = tile_attrs.tiles_down;

        for tile in 0..(tiles_across * tiles_down) {
            let buffer_offset = self.tile_attributes.as_ref().unwrap().get_offset(tile);
            self.read_tile_to_buffer(&mut result.as_buffer(buffer_offset), tile)?;
        }

        Ok(result)
    }

    fn read_stripped_image(&mut self) -> TiffResult<DecodingResult> {
        self.initialize_strip_decoder()?;
        let rows_per_strip =
            usize::try_from(self.get_tag_u32(Tag::RowsPerStrip).unwrap_or(self.height))?;

        let samples_per_strip =
            usize::try_from(self.width)? * rows_per_strip * self.bits_per_sample.len();

        let mut result =
            self.result_buffer(usize::try_from(self.width)?, usize::try_from(self.height)?)?;

        for i in 0..usize::try_from(self.strip_count()?)? {
            let r = result.as_buffer(samples_per_strip * i);
            self.read_strip_to_buffer(r)?;
        }
        Ok(result)
    }

    /// Decodes the entire image and return it as a Vector
    pub fn read_image(&mut self) -> TiffResult<DecodingResult> {
        let result = match (self.chunk_type, self.compression_method) {
            (_, CompressionMethod::ModernJPEG) => self.read_jpeg()?,
            (ChunkType::Strip, _) => self.read_stripped_image()?,
            (ChunkType::Tile, _) => self.read_tiled_image()?,
        };

        Ok(result)
    }
}<|MERGE_RESOLUTION|>--- conflicted
+++ resolved
@@ -1114,7 +1114,6 @@
         // Construct necessary reader to perform decompression.
         self.goto_offset_u64(offset)?;
         let byte_order = self.reader.byte_order;
-<<<<<<< HEAD
 
         let mut reader = Self::create_reader(
             &mut self.reader,
@@ -1123,30 +1122,6 @@
             buffer.len(),
             buffer.byte_len(),
         )?;
-=======
-        let reader: Box<dyn Read> = match self.compression_method {
-            CompressionMethod::None => Box::new(&mut self.reader),
-            CompressionMethod::LZW => Box::new(
-                LZWReader::new(
-                    &mut self.reader,
-                    usize::try_from(length)?,
-                    buffer.len() * buffer.byte_len(),
-                )?
-                .1,
-            ),
-            CompressionMethod::PackBits => {
-                Box::new(PackBitsReader::new(&mut self.reader, usize::try_from(length)?)?.1)
-            }
-            CompressionMethod::Deflate | CompressionMethod::OldDeflate => {
-                Box::new(DeflateReader::new(&mut self.reader))
-            }
-            method => {
-                return Err(TiffError::UnsupportedError(
-                    TiffUnsupportedError::UnsupportedCompressionMethod(method),
-                ))
-            }
-        };
->>>>>>> e70121ef
 
         // Read into output buffer.
         {
